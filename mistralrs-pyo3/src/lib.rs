#![allow(clippy::too_many_arguments)]

use candle_core::Result;
use either::Either;
use indexmap::IndexMap;
use message::{Message, Role};
use std::{
    cell::RefCell,
    collections::HashMap,
    fmt::Debug,
    str::FromStr,
    sync::{mpsc::channel, Arc, Mutex},
};
use stream::ChatCompletionStreamer;

use candle_core::Device;
use mistralrs_core::{
<<<<<<< HEAD
    ChatCompletionResponse, CompletionResponse, Constraint, DeviceMapMetadata, GgmlLoaderBuilder,
    GgmlSpecificConfig, GgufLoaderBuilder, GgufSpecificConfig, Loader, MistralRs, MistralRsBuilder,
=======
    ChatCompletionResponse, CompletionResponse, Constraint, GGMLLoaderBuilder, GGMLSpecificConfig,
    GGUFLoaderBuilder, GGUFSpecificConfig, Loader, MistralRs, MistralRsBuilder,
>>>>>>> e7414550
    NormalLoaderBuilder, NormalSpecificConfig, Request as _Request, RequestMessage, Response,
    SamplingParams, SchedulerMethod, StopTokens, TokenSource,
};
use pyo3::{
    exceptions::{PyTypeError, PyValueError},
    prelude::*,
    types::{PyList, PyString},
};
use std::fs::File;
mod stream;
mod which;
use which::{Architecture, Which};
mod message;

#[cfg(not(feature = "metal"))]
static CUDA_DEVICE: std::sync::Mutex<Option<Device>> = std::sync::Mutex::new(None);
#[cfg(feature = "metal")]
static METAL_DEVICE: std::sync::Mutex<Option<Device>> = std::sync::Mutex::new(None);

#[cfg(not(feature = "metal"))]
fn get_device() -> Result<Device> {
    let mut device = CUDA_DEVICE.lock().unwrap();
    if let Some(device) = device.as_ref() {
        return Ok(device.clone());
    };
    let res = Device::cuda_if_available(0)?;
    *device = Some(res.clone());
    Ok(res)
}
#[cfg(feature = "metal")]
fn get_device() -> Result<Device> {
    let mut device = METAL_DEVICE.lock().unwrap();
    if let Some(device) = device.as_ref() {
        return Ok(device.clone());
    };
    let res = Device::new_metal(0)?;
    *device = Some(res.clone());
    Ok(res)
}

#[pyclass]
/// An object wrapping the underlying Rust system to handle requests and process conversations.
struct Runner {
    runner: Arc<MistralRs>,
}

static NEXT_REQUEST_ID: Mutex<RefCell<usize>> = Mutex::new(RefCell::new(0));

#[pymethods]
impl Runner {
    #[new]
    #[pyo3(signature = (which, max_seqs = 16, no_kv_cache = false, prefix_cache_n = 16, token_source = "cache", chat_template = None, num_device_layers = None))]
    fn new(
        which: Which,
        max_seqs: usize,
        no_kv_cache: bool,
        prefix_cache_n: usize,
        token_source: &str,
        chat_template: Option<String>,
        num_device_layers: Option<usize>,
    ) -> PyResult<Self> {
        const REPEAT_LAST_N_DEFAULT: usize = 64;
        const GQA_DEFAULT: usize = 1;

        #[cfg(not(feature = "flash-attn"))]
        let use_flash_attn = false;
        #[cfg(feature = "flash-attn")]
        let use_flash_attn = true;

        let tgt_non_granular_index = match which {
            Which::Plain { .. }
            | Which::Lora { .. }
            | Which::GGUF { .. }
            | Which::LoraGGUF { .. }
            | Which::GGML { .. }
            | Which::LoraGGML { .. } => None,
            Which::XLora {
                tgt_non_granular_index,
                ..
            }
            | Which::XLoraGGUF {
                tgt_non_granular_index,
                ..
            }
            | Which::XLoraGGML {
                tgt_non_granular_index,
                ..
            } => tgt_non_granular_index,
        };
        let max_seqs = if tgt_non_granular_index.is_some() {
            1
        } else {
            max_seqs
        };

        let loader: Box<dyn Loader> = match which {
            Which::Plain {
                model_id,
                repeat_last_n,
                tokenizer_json,
                arch,
            } => NormalLoaderBuilder::new(
                NormalSpecificConfig {
                    use_flash_attn,
                    repeat_last_n: repeat_last_n.unwrap_or(REPEAT_LAST_N_DEFAULT),
                },
                chat_template,
                tokenizer_json,
                Some(model_id),
            )
            .build(arch.into()),
            Which::XLora {
                model_id,
                xlora_model_id,
                repeat_last_n,
                order,
                tokenizer_json,
                tgt_non_granular_index,
                arch,
            } => NormalLoaderBuilder::new(
                NormalSpecificConfig {
                    use_flash_attn,
                    repeat_last_n: repeat_last_n.unwrap_or(REPEAT_LAST_N_DEFAULT),
                },
                chat_template,
                tokenizer_json,
                model_id,
            )
            .with_xlora(
                xlora_model_id,
                serde_json::from_reader(
                    File::open(order.clone())
                        .unwrap_or_else(|_| panic!("Could not load ordering file at {order}")),
                )
                .map_err(|e| PyValueError::new_err(e.to_string()))?,
                no_kv_cache,
                tgt_non_granular_index,
            )
            .build(arch.into()),
            Which::Lora {
                model_id,
                tokenizer_json,
                adapters_model_id,
                repeat_last_n,
                order,
                arch,
            } => NormalLoaderBuilder::new(
                NormalSpecificConfig {
                    use_flash_attn,
                    repeat_last_n: repeat_last_n.unwrap_or(REPEAT_LAST_N_DEFAULT),
                },
                chat_template,
                tokenizer_json,
                model_id,
            )
            .with_xlora(
                adapters_model_id,
                serde_json::from_reader(
                    File::open(order.clone())
                        .unwrap_or_else(|_| panic!("Could not load ordering file at {order}")),
                )
                .map_err(|e| PyValueError::new_err(e.to_string()))?,
                no_kv_cache,
                tgt_non_granular_index,
            )
            .build(arch.into()),
            Which::GGUF {
                tok_model_id,
                tokenizer_json,
                quantized_model_id,
                quantized_filename,
                repeat_last_n,
            } => GGUFLoaderBuilder::new(
                GGUFSpecificConfig {
                    repeat_last_n: repeat_last_n.unwrap_or(REPEAT_LAST_N_DEFAULT),
                },
                chat_template,
                tokenizer_json,
                Some(tok_model_id),
                quantized_model_id,
                quantized_filename,
            )
            .build(),
            Which::XLoraGGUF {
                tok_model_id,
                tokenizer_json,
                quantized_model_id,
                quantized_filename,
                repeat_last_n,
                xlora_model_id,
                order,
                tgt_non_granular_index,
            } => GGUFLoaderBuilder::new(
                GGUFSpecificConfig {
                    repeat_last_n: repeat_last_n.unwrap_or(REPEAT_LAST_N_DEFAULT),
                },
                chat_template,
                tokenizer_json,
                tok_model_id,
                quantized_model_id,
                quantized_filename,
            )
            .with_xlora(
                xlora_model_id,
                serde_json::from_reader(
                    File::open(order.clone())
                        .unwrap_or_else(|_| panic!("Could not load ordering file at {order}")),
                )
                .map_err(|e| PyValueError::new_err(e.to_string()))?,
                no_kv_cache,
                tgt_non_granular_index,
            )
            .build(),
            Which::LoraGGUF {
                tok_model_id,
                tokenizer_json,
                quantized_model_id,
                quantized_filename,
                repeat_last_n,
                adapters_model_id,
                order,
                tgt_non_granular_index,
            } => GGUFLoaderBuilder::new(
                GGUFSpecificConfig {
                    repeat_last_n: repeat_last_n.unwrap_or(REPEAT_LAST_N_DEFAULT),
                },
                chat_template,
                tokenizer_json,
                tok_model_id,
                quantized_model_id,
                quantized_filename,
            )
            .with_lora(
                adapters_model_id,
                serde_json::from_reader(
                    File::open(order.clone())
                        .unwrap_or_else(|_| panic!("Could not load ordering file at {order}")),
                )
                .map_err(|e| PyValueError::new_err(e.to_string()))?,
                no_kv_cache,
                tgt_non_granular_index,
            )
            .build(),
            Which::GGML {
                tok_model_id,
                tokenizer_json,
                quantized_model_id,
                quantized_filename,
                repeat_last_n,
                gqa,
            } => GGMLLoaderBuilder::new(
                GGMLSpecificConfig {
                    repeat_last_n: repeat_last_n.unwrap_or(REPEAT_LAST_N_DEFAULT),
                    gqa: gqa.unwrap_or(GQA_DEFAULT),
                },
                chat_template,
                tokenizer_json,
                Some(tok_model_id),
                quantized_model_id,
                quantized_filename,
            )
            .build(),
            Which::XLoraGGML {
                tok_model_id,
                tokenizer_json,
                quantized_model_id,
                quantized_filename,
                repeat_last_n,
                xlora_model_id,
                order,
                tgt_non_granular_index,
                gqa,
            } => GGMLLoaderBuilder::new(
                GGMLSpecificConfig {
                    repeat_last_n: repeat_last_n.unwrap_or(REPEAT_LAST_N_DEFAULT),
                    gqa: gqa.unwrap_or(GQA_DEFAULT),
                },
                chat_template,
                tokenizer_json,
                tok_model_id,
                quantized_model_id,
                quantized_filename,
            )
            .with_xlora(
                xlora_model_id,
                serde_json::from_reader(
                    File::open(order.clone())
                        .unwrap_or_else(|_| panic!("Could not load ordering file at {order}")),
                )
                .map_err(|e| PyValueError::new_err(e.to_string()))?,
                no_kv_cache,
                tgt_non_granular_index,
            )
            .build(),
            Which::LoraGGML {
                tok_model_id,
                tokenizer_json,
                quantized_model_id,
                quantized_filename,
                repeat_last_n,
                adapters_model_id,
                order,
                tgt_non_granular_index,
                gqa,
            } => GGMLLoaderBuilder::new(
                GGMLSpecificConfig {
                    repeat_last_n: repeat_last_n.unwrap_or(REPEAT_LAST_N_DEFAULT),
                    gqa: gqa.unwrap_or(GQA_DEFAULT),
                },
                chat_template,
                tokenizer_json,
                tok_model_id,
                quantized_model_id,
                quantized_filename,
            )
            .with_lora(
                adapters_model_id,
                serde_json::from_reader(
                    File::open(order.clone())
                        .unwrap_or_else(|_| panic!("Could not load ordering file at {order}")),
                )
                .map_err(|e| PyValueError::new_err(e.to_string()))?,
                no_kv_cache,
                tgt_non_granular_index,
            )
            .build(),
        };

        let device = get_device().map_err(|e| PyValueError::new_err(e.to_string()))?;
        let pipeline = loader
            .load_model(
                None,
                TokenSource::from_str(token_source)
                    .map_err(|e| PyValueError::new_err(e.to_string()))?,
                None,
                &device,
<<<<<<< HEAD
                num_device_layers
                    .map(DeviceMapMetadata::from_num_device_layers)
                    .unwrap_or(DeviceMapMetadata::dummy()),
=======
                true, // Silent for jupyter
>>>>>>> e7414550
            )
            .map_err(|e| PyValueError::new_err(e.to_string()))?;

        let mistralrs = MistralRsBuilder::new(
            pipeline,
            SchedulerMethod::Fixed(
                max_seqs
                    .try_into()
                    .map_err(|e| PyValueError::new_err(format!("{e:?}")))?,
            ),
        )
        .with_no_kv_cache(no_kv_cache)
        .with_prefix_cache_n(prefix_cache_n)
        .build();

        Ok(Self { runner: mistralrs })
    }

    /// Send an OpenAI API compatible request, returning the result.
    fn send_chat_completion_request(
        &mut self,
        request: Py<ChatCompletionRequest>,
    ) -> PyResult<Either<ChatCompletionResponse, ChatCompletionStreamer>> {
        let (tx, rx) = channel();
        Python::with_gil(|py| {
            let request = request.bind(py).borrow();
            let stop_toks = request
                .stop_seqs
                .as_ref()
                .map(|x| StopTokens::Seqs(x.to_vec()));
            let constraint = if request.grammar_type == Some("regex".to_string()) {
                if request.grammar.is_none() {
                    return Err(PyValueError::new_err(
                        "Grammar type is specified but not grammar text",
                    ));
                }
                Constraint::Regex(request.grammar.as_ref().unwrap().clone())
            } else if request.grammar_type == Some("yacc".to_string()) {
                if request.grammar.is_none() {
                    return Err(PyValueError::new_err(
                        "Grammar type is specified but not grammar text",
                    ));
                }
                Constraint::Yacc(request.grammar.as_ref().unwrap().clone())
            } else if request.grammar_type.is_some() {
                return Err(PyValueError::new_err(
                    "Grammar type is specified but is not `regex` or `yacc`",
                ));
            } else {
                Constraint::None
            };
            let model_request = _Request {
                id: {
                    let l = NEXT_REQUEST_ID.lock().unwrap();
                    let last = &mut *l.borrow_mut();
                    let last_v = *last;
                    *last += 1;
                    last_v
                },
                messages: match request.messages {
                    Either::Left(ref messages) => {
                        let mut messages_vec = Vec::new();
                        for message in messages {
                            let mut message_map = IndexMap::new();
                            let role = match message.role {
                                Role::Assistant => "assistant",
                                Role::User => "user",
                                Role::System => "system",
                            };
                            message_map.insert("role".to_string(), role.to_string());
                            message_map.insert("content".to_string(), message.content.clone());
                            messages_vec.push(message_map);
                        }
                        RequestMessage::Chat(messages_vec)
                    }
                    Either::Right(ref prompt) => {
                        let mut messages = Vec::new();
                        let mut message_map = IndexMap::new();
                        message_map.insert("role".to_string(), "user".to_string());
                        message_map.insert("content".to_string(), prompt.to_string());
                        messages.push(message_map);
                        RequestMessage::Chat(messages)
                    }
                },
                sampling_params: SamplingParams {
                    temperature: request.temperature,
                    top_k: request.top_k,
                    top_p: request.top_p,
                    top_n_logprobs: request.top_logprobs.unwrap_or(1),
                    frequency_penalty: request.frequency_penalty,
                    presence_penalty: request.presence_penalty,
                    max_len: request.max_tokens,
                    stop_toks,
                    logits_bias: request.logit_bias.clone(),
                    n_choices: request.n_choices,
                },
                response: tx,
                return_logprobs: request.logprobs,
                is_streaming: request.stream,
                constraint,
                suffix: None,
            };

            MistralRs::maybe_log_request(self.runner.clone(), format!("{request:?}"));
            let sender = self.runner.get_sender();
            sender.send(model_request).unwrap();

            if request.stream {
                Ok(Either::Right(ChatCompletionStreamer::from_rx(rx)))
            } else {
                let response = rx.recv().unwrap();

                match response {
                    Response::ValidationError(e) | Response::InternalError(e) => {
                        Err(PyValueError::new_err(e.to_string()))
                    }
                    Response::Done(response) => Ok(Either::Left(response)),
                    Response::ModelError(msg, _) => Err(PyValueError::new_err(msg.to_string())),
                    Response::Chunk(_) => unreachable!(),
                    Response::CompletionDone(_) => unreachable!(),
                    Response::CompletionModelError(_, _) => unreachable!(),
                }
            }
        })
    }

    /// Send an OpenAI API compatible request, returning the result.
    fn send_completion_request(
        &mut self,
        request: Py<CompletionRequest>,
    ) -> PyResult<CompletionResponse> {
        let (tx, rx) = channel();
        Python::with_gil(|py| {
            let request = request.bind(py).borrow();
            let stop_toks = request
                .stop_seqs
                .as_ref()
                .map(|x| StopTokens::Seqs(x.to_vec()));
            let constraint = if request.grammar_type == Some("regex".to_string()) {
                if request.grammar.is_none() {
                    return Err(PyValueError::new_err(
                        "Grammar type is specified but not grammar text",
                    ));
                }
                Constraint::Regex(request.grammar.as_ref().unwrap().clone())
            } else if request.grammar_type == Some("yacc".to_string()) {
                if request.grammar.is_none() {
                    return Err(PyValueError::new_err(
                        "Grammar type is specified but not grammar text",
                    ));
                }
                Constraint::Yacc(request.grammar.as_ref().unwrap().clone())
            } else if request.grammar_type.is_some() {
                return Err(PyValueError::new_err(
                    "Grammar type is specified but is not `regex` or `yacc`",
                ));
            } else {
                Constraint::None
            };
            let model_request = _Request {
                id: {
                    let l = NEXT_REQUEST_ID.lock().unwrap();
                    let last = &mut *l.borrow_mut();
                    let last_v = *last;
                    *last += 1;
                    last_v
                },
                messages: RequestMessage::Completion {
                    text: request.prompt.clone(),
                    echo_prompt: request.echo_prompt,
                    best_of: request.best_of,
                },
                sampling_params: SamplingParams {
                    temperature: request.temperature,
                    top_k: request.top_k,
                    top_p: request.top_p,
                    top_n_logprobs: 1,
                    frequency_penalty: request.frequency_penalty,
                    presence_penalty: request.presence_penalty,
                    max_len: request.max_tokens,
                    stop_toks,
                    logits_bias: request.logit_bias.clone(),
                    n_choices: request.n_choices,
                },
                response: tx,
                return_logprobs: false,
                is_streaming: false,
                constraint,
                suffix: request.suffix.clone(),
            };

            MistralRs::maybe_log_request(self.runner.clone(), format!("{request:?}"));
            let sender = self.runner.get_sender();
            sender.send(model_request).unwrap();
            let response = rx.recv().unwrap();

            match response {
                Response::ValidationError(e) | Response::InternalError(e) => {
                    Err(PyValueError::new_err(e.to_string()))
                }
                Response::CompletionDone(response) => Ok(response),
                Response::CompletionModelError(msg, _) => {
                    Err(PyValueError::new_err(msg.to_string()))
                }
                Response::Chunk(_) => unreachable!(),
                Response::Done(_) => unreachable!(),
                Response::ModelError(_, _) => unreachable!(),
            }
        })
    }
}

#[pyclass]
#[derive(Debug)]
/// An OpenAI API compatible completion request.
struct CompletionRequest {
    _model: String,
    prompt: String,
    best_of: usize,
    echo_prompt: bool,
    presence_penalty: Option<f32>,
    frequency_penalty: Option<f32>,
    logit_bias: Option<HashMap<u32, f32>>,
    max_tokens: Option<usize>,
    n_choices: usize,
    stop_seqs: Option<Vec<String>>,
    temperature: Option<f64>,
    top_p: Option<f64>,
    suffix: Option<String>,
    top_k: Option<usize>,
    grammar: Option<String>,
    grammar_type: Option<String>,
}

#[pymethods]
impl CompletionRequest {
    #[new]
    #[pyo3(signature = (
        prompt,
        model,
        best_of = 1,
        echo_prompt = false,
        presence_penalty=None,
        frequency_penalty=None,
        logit_bias=None,
        max_tokens=None,
        n_choices=1,
        stop_seqs=None,
        temperature=None,
        top_p=None,
        suffix=None,
        top_k=None,
        grammar = None,
        grammar_type = None
    ))]
    fn new(
        prompt: String,
        model: String,
        best_of: usize,
        echo_prompt: bool,
        presence_penalty: Option<f32>,
        frequency_penalty: Option<f32>,
        logit_bias: Option<HashMap<u32, f32>>,
        max_tokens: Option<usize>,
        n_choices: usize,
        stop_seqs: Option<Vec<String>>,
        temperature: Option<f64>,
        top_p: Option<f64>,
        suffix: Option<String>,
        top_k: Option<usize>,
        grammar: Option<String>,
        grammar_type: Option<String>,
    ) -> PyResult<Self> {
        Ok(Self {
            prompt,
            best_of,
            echo_prompt,
            suffix,
            _model: model,
            logit_bias,
            max_tokens,
            n_choices,
            presence_penalty,
            frequency_penalty,
            stop_seqs,
            temperature,
            top_p,
            top_k,
            grammar,
            grammar_type,
        })
    }
}

#[pyclass]
#[derive(Debug)]
/// An OpenAI API compatible chat completion request.
struct ChatCompletionRequest {
    messages: Either<Vec<Message>, String>,
    _model: String,
    logit_bias: Option<HashMap<u32, f32>>,
    logprobs: bool,
    top_logprobs: Option<usize>,
    max_tokens: Option<usize>,
    n_choices: usize,
    presence_penalty: Option<f32>,
    frequency_penalty: Option<f32>,
    stop_seqs: Option<Vec<String>>,
    temperature: Option<f64>,
    top_p: Option<f64>,
    stream: bool,
    top_k: Option<usize>,
    grammar: Option<String>,
    grammar_type: Option<String>,
}

#[pymethods]
impl ChatCompletionRequest {
    #[new]
    #[pyo3(signature = (
        messages,
        model,
        logprobs = false,
        n_choices = 1,
        logit_bias = None,
        top_logprobs = None,
        max_tokens = None,
        presence_penalty = None,
        frequency_penalty = None,
        stop_seqs = None,
        temperature = None,
        top_p = None,
        top_k = None,
        stream=false,
        grammar = None,
        grammar_type = None
    ))]
    fn new(
        messages: Py<PyAny>,
        model: String,
        logprobs: bool,
        n_choices: usize,
        logit_bias: Option<HashMap<u32, f32>>,
        top_logprobs: Option<usize>,
        max_tokens: Option<usize>,
        presence_penalty: Option<f32>,
        frequency_penalty: Option<f32>,
        stop_seqs: Option<Vec<String>>,
        temperature: Option<f64>,
        top_p: Option<f64>,
        top_k: Option<usize>,
        stream: Option<bool>,
        grammar: Option<String>,
        grammar_type: Option<String>,
    ) -> PyResult<Self> {
        let messages = Python::with_gil(|py| {
            if let Ok(messages) = messages.bind(py).downcast_exact::<PyList>() {
                let mut messages_vec = Vec::new();
                for message in messages {
                    messages_vec.push(message.extract::<Message>()?);
                }
                Ok::<Either<Vec<Message>, String>, PyErr>(Either::Left(messages_vec))
            } else if let Ok(messages) = messages.bind(py).downcast_exact::<PyString>() {
                let prompt = messages.extract::<String>()?;
                Ok::<Either<Vec<Message>, String>, PyErr>(Either::Right(prompt))
            } else {
                return Err(PyTypeError::new_err("Expected a string or list of dicts."));
            }
        })?;
        Ok(Self {
            messages,
            _model: model,
            logit_bias,
            logprobs,
            top_logprobs,
            max_tokens,
            n_choices,
            presence_penalty,
            frequency_penalty,
            stop_seqs,
            temperature,
            top_p,
            top_k,
            stream: stream.unwrap_or(false),
            grammar,
            grammar_type,
        })
    }
}

#[pymodule]
fn mistralrs(_py: Python, m: &Bound<'_, PyModule>) -> PyResult<()> {
    m.add_class::<Runner>()?;
    m.add_class::<Which>()?;
    m.add_class::<ChatCompletionRequest>()?;
    m.add_class::<CompletionRequest>()?;
    m.add_class::<Message>()?;
    m.add_class::<Role>()?;
    m.add_class::<Architecture>()?;

    m.add_class::<mistralrs_core::ResponseMessage>()?;
    m.add_class::<mistralrs_core::Delta>()?;
    m.add_class::<mistralrs_core::ResponseLogprob>()?;
    m.add_class::<mistralrs_core::Logprobs>()?;
    m.add_class::<mistralrs_core::Choice>()?;
    m.add_class::<mistralrs_core::ChunkChoice>()?;
    m.add_class::<mistralrs_core::Usage>()?;
    m.add_class::<mistralrs_core::ChatCompletionResponse>()?;
    m.add_class::<mistralrs_core::ChatCompletionChunkResponse>()?;
    m.add_class::<mistralrs_core::CompletionChoice>()?;
    m.add_class::<mistralrs_core::CompletionResponse>()?;
    m.add_class::<mistralrs_core::TopLogprob>()?;
    Ok(())
}<|MERGE_RESOLUTION|>--- conflicted
+++ resolved
@@ -15,13 +15,8 @@
 
 use candle_core::Device;
 use mistralrs_core::{
-<<<<<<< HEAD
-    ChatCompletionResponse, CompletionResponse, Constraint, DeviceMapMetadata, GgmlLoaderBuilder,
-    GgmlSpecificConfig, GgufLoaderBuilder, GgufSpecificConfig, Loader, MistralRs, MistralRsBuilder,
-=======
-    ChatCompletionResponse, CompletionResponse, Constraint, GGMLLoaderBuilder, GGMLSpecificConfig,
-    GGUFLoaderBuilder, GGUFSpecificConfig, Loader, MistralRs, MistralRsBuilder,
->>>>>>> e7414550
+    ChatCompletionResponse, CompletionResponse, Constraint, DeviceMapMetadata, GGMLLoaderBuilder,
+    GGMLSpecificConfig, GGUFLoaderBuilder, GGUFSpecificConfig, Loader, MistralRs, MistralRsBuilder,
     NormalLoaderBuilder, NormalSpecificConfig, Request as _Request, RequestMessage, Response,
     SamplingParams, SchedulerMethod, StopTokens, TokenSource,
 };
@@ -358,13 +353,10 @@
                     .map_err(|e| PyValueError::new_err(e.to_string()))?,
                 None,
                 &device,
-<<<<<<< HEAD
+                true, // Silent for jupyter
                 num_device_layers
                     .map(DeviceMapMetadata::from_num_device_layers)
                     .unwrap_or(DeviceMapMetadata::dummy()),
-=======
-                true, // Silent for jupyter
->>>>>>> e7414550
             )
             .map_err(|e| PyValueError::new_err(e.to_string()))?;
 
